--- conflicted
+++ resolved
@@ -286,8 +286,6 @@
 		const currentThread = threadsStateService.getCurrentThread(threadsStateService.state) // the the instant state right now, don't wait for the React state
 
 		// send message to LLM
-<<<<<<< HEAD
-=======
 		setIsLoading(true) // must come before message is sent so onError will work
 		setLatestError(null)
 		if (inputBoxRef.current) {
@@ -295,7 +293,6 @@
 			inputBoxRef.current.blur();
 		}
 
->>>>>>> 07fcb3a7
 		const object: LLMMessageServiceParams = {
 			logging: { loggingName: 'Chat' },
 			messages: [...(currentThread?.messages ?? []).map(m => ({ role: m.role, content: m.content || '(null)' })),],
